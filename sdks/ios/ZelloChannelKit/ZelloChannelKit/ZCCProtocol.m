//
//  ZWSProtocol.m
//  sdk
//
//  Created by Greg Cooksey on 2/2/18.
//  Copyright © 2018 Zello. All rights reserved.
//

#import "ZCCProtocol.h"

#pragma mark Commands client -> server
NSString * const ZCCCommandKey = @"command";
NSString * const ZCCCommandLogon = @"logon";
NSString * const ZCCCommandStartStream = @"start_stream";
NSString * const ZCCCommandStopStream = @"stop_stream";
NSString * const ZCCCommandSendLocationMessage = @"send_location";
NSString * const ZCCCommandSendTextMessage = @"send_text_message";
NSString * const ZCCCommandSendImage = @"send_image";

#pragma mark Common message contents
NSString * const ZCCSeqKey = @"seq";
NSString * const ZCCErrorKey = @"error";
NSString * const ZCCSuccessKey = @"success";
NSString * const ZCCToUserKey = @"for";
NSString * const ZCCFromUserKey = @"from";

#pragma mark Logon
NSString * const ZCCAuthTokenKey = @"auth_token";
NSString * const ZCCUsernameKey = @"username";
NSString * const ZCCPasswordKey = @"password";
NSString * const ZCCChannelNameKey = @"channel";
NSString * const ZCCRefreshTokenKey = @"refresh_token";

#pragma mark Stream metadata
NSString * const ZCCStreamTypeKey = @"type";
NSString * const ZCCStreamCodecKey = @"codec";
NSString * const ZCCStreamCodecHeaderKey = @"codec_header";
NSString * const ZCCStreamPacketDurationKey = @"packet_duration";
NSString * const ZCCStreamIDKey = @"stream_id";
NSString * const ZCCStreamTypeAudio = @"audio";

#pragma mark Location
NSString * const ZCCLatitudeKey = @"latitude";
NSString * const ZCCLongitudeKey = @"longitude";
NSString * const ZCCAccuracyKey = @"accuracy";
NSString * const ZCCReverseGeocodedKey = @"formatted_address";

#pragma mark Texting
NSString * const ZCCTextContentKey = @"text";

<<<<<<< HEAD
NSString * const ZCCMessageIDKey = @"message_id";

NSString * const ZCCImageIDKey = @"image_id";
NSString * const ZCCImageContentLengthKey = @"content_length";
NSString * const ZCCThumbnailContentLengthKey = @"thumbnail_content_length";
NSString * const ZCCImageWidthKey = @"width";
NSString * const ZCCImageHeightKey = @"height";
NSString * const ZCCImageSourceKey = @"source";

=======
#pragma mark Events server -> client
>>>>>>> 337beea2
NSString * const ZCCEventOnChannelStatus = @"on_channel_status";
NSString * const ZCCEventOnStreamStart = @"on_stream_start";
NSString * const ZCCEventOnStreamStop = @"on_stream_stop";
NSString * const ZCCEventOnError = @"on_error";
NSString * const ZCCEventOnLocation = @"on_location";
NSString * const ZCCEventOnTextMessage = @"on_text_message";
NSString * const ZCCEventOnImage = @"on_image";

#pragma mark Channel status update events
NSString * const ZCCChannelStatusStatusKey = @"status";
NSString * const ZCCChannelStatusNumberOfUsersKey = @"users_online";<|MERGE_RESOLUTION|>--- conflicted
+++ resolved
@@ -48,7 +48,6 @@
 #pragma mark Texting
 NSString * const ZCCTextContentKey = @"text";
 
-<<<<<<< HEAD
 NSString * const ZCCMessageIDKey = @"message_id";
 
 NSString * const ZCCImageIDKey = @"image_id";
@@ -58,9 +57,7 @@
 NSString * const ZCCImageHeightKey = @"height";
 NSString * const ZCCImageSourceKey = @"source";
 
-=======
 #pragma mark Events server -> client
->>>>>>> 337beea2
 NSString * const ZCCEventOnChannelStatus = @"on_channel_status";
 NSString * const ZCCEventOnStreamStart = @"on_stream_start";
 NSString * const ZCCEventOnStreamStop = @"on_stream_stop";
