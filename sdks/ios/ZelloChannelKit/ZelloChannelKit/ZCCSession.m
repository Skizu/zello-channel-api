--- conflicted
+++ resolved
@@ -66,14 +66,7 @@
   return;
 }
 
-<<<<<<< HEAD
-@implementation ZCCLocationInfo
-@end
-
 @interface ZCCSession () <ZCCImageMessageManagerDelegate, ZCCSocketDelegate, ZCCVoiceStreamsManagerDelegate>
-=======
-@interface ZCCSession () <ZCCSocketDelegate, ZCCVoiceStreamsManagerDelegate>
->>>>>>> 337beea2
 
 @property (nonatomic, strong, nonnull) ZCCPermissionsManager *permissionsManager;
 @property (nonatomic, strong, nonnull) ZCCSocketFactory *socketFactory;
@@ -81,13 +74,10 @@
 @property (atomic) ZCCSessionState state;
 
 @property (nonatomic, strong, nonnull) ZCCVoiceStreamsManager *streamsManager;
-<<<<<<< HEAD
 @property (nonatomic, strong, nonnull) ZCCImageMessageManager *imageManager;
-=======
 @property (nonatomic, strong, nonnull) id<ZCCGeocodingService> geocodingService;
 @property (nonatomic, strong, nonnull) id<ZCCLocationService> locationService;
 @property (nonatomic, strong, nonnull) id<ZCCAddressFormattingService> addressFormattingService;
->>>>>>> 337beea2
 
 @property (nonatomic, strong) ZCCSocket *webSocket;
 
@@ -129,14 +119,11 @@
     _streamsManager.requestTimeout = _requestTimeout;
     _state = ZCCSessionStateDisconnected;
     _runner = [[ZCCQueueRunner alloc] initWithName:@"ZCCSession"];
-<<<<<<< HEAD
     _imageManager = [[ZCCImageMessageManager alloc] initWithRunner:_runner];
     _imageManager.delegate = self;
-=======
     _addressFormattingService = [[ZCCContactsAddressFormattingService alloc] init];
     _geocodingService = [[ZCCCoreGeocodingService alloc] init];
     _locationService = [[ZCCCoreLocationService alloc] init];
->>>>>>> 337beea2
   }
   return self;
 }
