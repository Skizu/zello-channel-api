--- conflicted
+++ resolved
@@ -57,7 +57,11 @@
 		A8043FBC1FD5BE9000BFD1BF /* ZelloChannelKit.h in Headers */ = {isa = PBXBuildFile; fileRef = A8043FAE1FD5BE9000BFD1BF /* ZelloChannelKit.h */; settings = {ATTRIBUTES = (Public, ); }; };
 		A85831FC1FD62878000ECA30 /* ZCCSession.h in Headers */ = {isa = PBXBuildFile; fileRef = A85831FA1FD62878000ECA30 /* ZCCSession.h */; settings = {ATTRIBUTES = (Public, ); }; };
 		A85831FD1FD62878000ECA30 /* ZCCSession.m in Sources */ = {isa = PBXBuildFile; fileRef = A85831FB1FD62878000ECA30 /* ZCCSession.m */; };
-<<<<<<< HEAD
+		D1131966232AE2220023B488 /* ZCCLocationService.h in Headers */ = {isa = PBXBuildFile; fileRef = D1131964232AE2220023B488 /* ZCCLocationService.h */; };
+		D113196A232AE2600023B488 /* ZCCCoreLocationService.h in Headers */ = {isa = PBXBuildFile; fileRef = D1131968232AE2600023B488 /* ZCCCoreLocationService.h */; };
+		D113196B232AE2600023B488 /* ZCCCoreLocationService.m in Sources */ = {isa = PBXBuildFile; fileRef = D1131969232AE2600023B488 /* ZCCCoreLocationService.m */; };
+		D1131970232AFFE10023B488 /* ZCCLocationInfo.h in Headers */ = {isa = PBXBuildFile; fileRef = D113196E232AFFE10023B488 /* ZCCLocationInfo.h */; settings = {ATTRIBUTES = (Public, ); }; };
+		D1131971232AFFE10023B488 /* ZCCLocationInfo.m in Sources */ = {isa = PBXBuildFile; fileRef = D113196F232AFFE10023B488 /* ZCCLocationInfo.m */; };
 		D10433DF232835C600FD9153 /* ZCCImageMessage.m in Sources */ = {isa = PBXBuildFile; fileRef = D10433D9232835C600FD9153 /* ZCCImageMessage.m */; };
 		D10433E0232835C600FD9153 /* ZCCImageHeader.m in Sources */ = {isa = PBXBuildFile; fileRef = D10433DA232835C600FD9153 /* ZCCImageHeader.m */; };
 		D10433E1232835C600FD9153 /* ZCCImageHeader.h in Headers */ = {isa = PBXBuildFile; fileRef = D10433DB232835C600FD9153 /* ZCCImageHeader.h */; };
@@ -66,13 +70,6 @@
 		D10433E4232835C700FD9153 /* ZCCImageMessage.h in Headers */ = {isa = PBXBuildFile; fileRef = D10433DE232835C600FD9153 /* ZCCImageMessage.h */; };
 		D113195D232AB0850023B488 /* ZCCImageMessageManagerTests.m in Sources */ = {isa = PBXBuildFile; fileRef = D113195C232AB0850023B488 /* ZCCImageMessageManagerTests.m */; };
 		D113195F232AB0F90023B488 /* TestAssets.xcassets in Resources */ = {isa = PBXBuildFile; fileRef = D113195E232AB0F90023B488 /* TestAssets.xcassets */; };
-=======
-		D1131966232AE2220023B488 /* ZCCLocationService.h in Headers */ = {isa = PBXBuildFile; fileRef = D1131964232AE2220023B488 /* ZCCLocationService.h */; };
-		D113196A232AE2600023B488 /* ZCCCoreLocationService.h in Headers */ = {isa = PBXBuildFile; fileRef = D1131968232AE2600023B488 /* ZCCCoreLocationService.h */; };
-		D113196B232AE2600023B488 /* ZCCCoreLocationService.m in Sources */ = {isa = PBXBuildFile; fileRef = D1131969232AE2600023B488 /* ZCCCoreLocationService.m */; };
-		D1131970232AFFE10023B488 /* ZCCLocationInfo.h in Headers */ = {isa = PBXBuildFile; fileRef = D113196E232AFFE10023B488 /* ZCCLocationInfo.h */; settings = {ATTRIBUTES = (Public, ); }; };
-		D1131971232AFFE10023B488 /* ZCCLocationInfo.m in Sources */ = {isa = PBXBuildFile; fileRef = D113196F232AFFE10023B488 /* ZCCLocationInfo.m */; };
->>>>>>> 337beea2
 		D116CDFD2022362F001999F1 /* ZCCCommands.h in Headers */ = {isa = PBXBuildFile; fileRef = D116CDFB2022362F001999F1 /* ZCCCommands.h */; };
 		D116CDFE2022362F001999F1 /* ZCCCommands.m in Sources */ = {isa = PBXBuildFile; fileRef = D116CDFC2022362F001999F1 /* ZCCCommands.m */; };
 		D116CE0120223691001999F1 /* ZCCSocket.h in Headers */ = {isa = PBXBuildFile; fileRef = D116CDFF20223691001999F1 /* ZCCSocket.h */; };
@@ -253,7 +250,13 @@
 		A85831F91FD6283D000ECA30 /* SocketIO.framework */ = {isa = PBXFileReference; explicitFileType = wrapper.framework; path = SocketIO.framework; sourceTree = BUILT_PRODUCTS_DIR; };
 		A85831FA1FD62878000ECA30 /* ZCCSession.h */ = {isa = PBXFileReference; lastKnownFileType = sourcecode.c.h; path = ZCCSession.h; sourceTree = "<group>"; };
 		A85831FB1FD62878000ECA30 /* ZCCSession.m */ = {isa = PBXFileReference; lastKnownFileType = sourcecode.c.objc; path = ZCCSession.m; sourceTree = "<group>"; };
-<<<<<<< HEAD
+		D1131964232AE2220023B488 /* ZCCLocationService.h */ = {isa = PBXFileReference; lastKnownFileType = sourcecode.c.h; path = ZCCLocationService.h; sourceTree = "<group>"; };
+		D1131968232AE2600023B488 /* ZCCCoreLocationService.h */ = {isa = PBXFileReference; lastKnownFileType = sourcecode.c.h; path = ZCCCoreLocationService.h; sourceTree = "<group>"; };
+		D1131969232AE2600023B488 /* ZCCCoreLocationService.m */ = {isa = PBXFileReference; lastKnownFileType = sourcecode.c.objc; path = ZCCCoreLocationService.m; sourceTree = "<group>"; };
+		D113196C232AF7580023B488 /* CoreLocation.framework */ = {isa = PBXFileReference; lastKnownFileType = wrapper.framework; name = CoreLocation.framework; path = System/Library/Frameworks/CoreLocation.framework; sourceTree = SDKROOT; };
+		D113196E232AFFE10023B488 /* ZCCLocationInfo.h */ = {isa = PBXFileReference; lastKnownFileType = sourcecode.c.h; path = ZCCLocationInfo.h; sourceTree = "<group>"; };
+		D113196F232AFFE10023B488 /* ZCCLocationInfo.m */ = {isa = PBXFileReference; lastKnownFileType = sourcecode.c.objc; path = ZCCLocationInfo.m; sourceTree = "<group>"; };
+		D1131972232B06680023B488 /* ZCCLocationInfo+Internal.h */ = {isa = PBXFileReference; lastKnownFileType = sourcecode.c.h; path = "ZCCLocationInfo+Internal.h"; sourceTree = "<group>"; };
 		D10433D9232835C600FD9153 /* ZCCImageMessage.m */ = {isa = PBXFileReference; fileEncoding = 4; lastKnownFileType = sourcecode.c.objc; path = ZCCImageMessage.m; sourceTree = "<group>"; };
 		D10433DA232835C600FD9153 /* ZCCImageHeader.m */ = {isa = PBXFileReference; fileEncoding = 4; lastKnownFileType = sourcecode.c.objc; path = ZCCImageHeader.m; sourceTree = "<group>"; };
 		D10433DB232835C600FD9153 /* ZCCImageHeader.h */ = {isa = PBXFileReference; fileEncoding = 4; lastKnownFileType = sourcecode.c.h; path = ZCCImageHeader.h; sourceTree = "<group>"; };
@@ -262,15 +265,6 @@
 		D10433DE232835C600FD9153 /* ZCCImageMessage.h */ = {isa = PBXFileReference; fileEncoding = 4; lastKnownFileType = sourcecode.c.h; path = ZCCImageMessage.h; sourceTree = "<group>"; };
 		D113195C232AB0850023B488 /* ZCCImageMessageManagerTests.m */ = {isa = PBXFileReference; fileEncoding = 4; lastKnownFileType = sourcecode.c.objc; path = ZCCImageMessageManagerTests.m; sourceTree = "<group>"; };
 		D113195E232AB0F90023B488 /* TestAssets.xcassets */ = {isa = PBXFileReference; lastKnownFileType = folder.assetcatalog; path = TestAssets.xcassets; sourceTree = "<group>"; };
-=======
-		D1131964232AE2220023B488 /* ZCCLocationService.h */ = {isa = PBXFileReference; lastKnownFileType = sourcecode.c.h; path = ZCCLocationService.h; sourceTree = "<group>"; };
-		D1131968232AE2600023B488 /* ZCCCoreLocationService.h */ = {isa = PBXFileReference; lastKnownFileType = sourcecode.c.h; path = ZCCCoreLocationService.h; sourceTree = "<group>"; };
-		D1131969232AE2600023B488 /* ZCCCoreLocationService.m */ = {isa = PBXFileReference; lastKnownFileType = sourcecode.c.objc; path = ZCCCoreLocationService.m; sourceTree = "<group>"; };
-		D113196C232AF7580023B488 /* CoreLocation.framework */ = {isa = PBXFileReference; lastKnownFileType = wrapper.framework; name = CoreLocation.framework; path = System/Library/Frameworks/CoreLocation.framework; sourceTree = SDKROOT; };
-		D113196E232AFFE10023B488 /* ZCCLocationInfo.h */ = {isa = PBXFileReference; lastKnownFileType = sourcecode.c.h; path = ZCCLocationInfo.h; sourceTree = "<group>"; };
-		D113196F232AFFE10023B488 /* ZCCLocationInfo.m */ = {isa = PBXFileReference; lastKnownFileType = sourcecode.c.objc; path = ZCCLocationInfo.m; sourceTree = "<group>"; };
-		D1131972232B06680023B488 /* ZCCLocationInfo+Internal.h */ = {isa = PBXFileReference; lastKnownFileType = sourcecode.c.h; path = "ZCCLocationInfo+Internal.h"; sourceTree = "<group>"; };
->>>>>>> 337beea2
 		D116CDFB2022362F001999F1 /* ZCCCommands.h */ = {isa = PBXFileReference; lastKnownFileType = sourcecode.c.h; path = ZCCCommands.h; sourceTree = "<group>"; };
 		D116CDFC2022362F001999F1 /* ZCCCommands.m */ = {isa = PBXFileReference; lastKnownFileType = sourcecode.c.objc; path = ZCCCommands.m; sourceTree = "<group>"; };
 		D116CDFF20223691001999F1 /* ZCCSocket.h */ = {isa = PBXFileReference; lastKnownFileType = sourcecode.c.h; path = ZCCSocket.h; sourceTree = "<group>"; };
@@ -602,12 +596,9 @@
 		A8043FAD1FD5BE9000BFD1BF /* ZelloChannelKit */ = {
 			isa = PBXGroup;
 			children = (
-<<<<<<< HEAD
+				53AA9E151FD9A8DC00C35403 /* audio */,
 				D10433D823281D4500FD9153 /* images */,
-=======
-				53AA9E151FD9A8DC00C35403 /* audio */,
 				D1131963232AE1FD0023B488 /* location */,
->>>>>>> 337beea2
 				D116CDF5202228D9001999F1 /* network */,
 				53AA9E991FDA5EFE00C35403 /* streams */,
 				53AA9E421FD9C13B00C35403 /* utils */,
@@ -655,7 +646,24 @@
 			name = Frameworks;
 			sourceTree = "<group>";
 		};
-<<<<<<< HEAD
+		D1131963232AE1FD0023B488 /* location */ = {
+			isa = PBXGroup;
+			children = (
+				D1F1CFC7232C150B000734E7 /* ZCCAddressFormattingService.h */,
+				D1F1CFC8232C150B000734E7 /* ZCCAddressFormattingService.m */,
+				D1F1CFC3232BFBDB000734E7 /* ZCCCoreGeocodingService.h */,
+				D1F1CFC4232BFBDB000734E7 /* ZCCCoreGeocodingService.m */,
+				D1131968232AE2600023B488 /* ZCCCoreLocationService.h */,
+				D1131969232AE2600023B488 /* ZCCCoreLocationService.m */,
+				D1F1CFC2232BF9C7000734E7 /* ZCCGeocodingService.h */,
+				D1131964232AE2220023B488 /* ZCCLocationService.h */,
+				D113196E232AFFE10023B488 /* ZCCLocationInfo.h */,
+				D113196F232AFFE10023B488 /* ZCCLocationInfo.m */,
+				D1131972232B06680023B488 /* ZCCLocationInfo+Internal.h */,
+			);
+			path = location;
+			sourceTree = "<group>";
+		};
 		D10433D823281D4500FD9153 /* images */ = {
 			isa = PBXGroup;
 			children = (
@@ -680,24 +688,6 @@
 				D113195C232AB0850023B488 /* ZCCImageMessageManagerTests.m */,
 			);
 			path = images;
-=======
-		D1131963232AE1FD0023B488 /* location */ = {
-			isa = PBXGroup;
-			children = (
-				D1F1CFC7232C150B000734E7 /* ZCCAddressFormattingService.h */,
-				D1F1CFC8232C150B000734E7 /* ZCCAddressFormattingService.m */,
-				D1F1CFC3232BFBDB000734E7 /* ZCCCoreGeocodingService.h */,
-				D1F1CFC4232BFBDB000734E7 /* ZCCCoreGeocodingService.m */,
-				D1131968232AE2600023B488 /* ZCCCoreLocationService.h */,
-				D1131969232AE2600023B488 /* ZCCCoreLocationService.m */,
-				D1F1CFC2232BF9C7000734E7 /* ZCCGeocodingService.h */,
-				D1131964232AE2220023B488 /* ZCCLocationService.h */,
-				D113196E232AFFE10023B488 /* ZCCLocationInfo.h */,
-				D113196F232AFFE10023B488 /* ZCCLocationInfo.m */,
-				D1131972232B06680023B488 /* ZCCLocationInfo+Internal.h */,
-			);
-			path = location;
->>>>>>> 337beea2
 			sourceTree = "<group>";
 		};
 		D116CDF5202228D9001999F1 /* network */ = {
@@ -1055,11 +1045,8 @@
 				D19DBC5B205095CD005C632A /* ZCCCustomAudioSourceReceiver.m in Sources */,
 				D16A42112075689A009783DF /* ZCCSRHTTPConnectMessage.m in Sources */,
 				D1C8ABBC2064488E009A39CF /* ZCCSocketFactory.m in Sources */,
-<<<<<<< HEAD
+				D1F1CFC6232BFBDB000734E7 /* ZCCCoreGeocodingService.m in Sources */,
 				D10433E2232835C600FD9153 /* ZCCImageMessageManager.m in Sources */,
-=======
-				D1F1CFC6232BFBDB000734E7 /* ZCCCoreGeocodingService.m in Sources */,
->>>>>>> 337beea2
 				53AA9E321FD9BC8300C35403 /* ZCCEncoder.m in Sources */,
 				D1D53525204F0C910029021F /* ZCCCustomAudioReceiver.m in Sources */,
 				53AA9E2E1FD9BC8300C35403 /* ZCCDecoder.mm in Sources */,
@@ -1067,11 +1054,8 @@
 				D1ABD914202270C600F3FCD6 /* ZCCStreamParams.m in Sources */,
 				D16A41FA2075689A009783DF /* ZCCSRPinningSecurityPolicy.m in Sources */,
 				D16A41F82075689A009783DF /* ZCCSRRunLoopThread.m in Sources */,
-<<<<<<< HEAD
+				D1F1CFCA232C150B000734E7 /* ZCCAddressFormattingService.m in Sources */,
 				D1EA5B8823284DBC00920016 /* ZCCImageInfo.m in Sources */,
-=======
-				D1F1CFCA232C150B000734E7 /* ZCCAddressFormattingService.m in Sources */,
->>>>>>> 337beea2
 				D16A42152075689A009783DF /* ZCCSRIOConsumer.m in Sources */,
 				D16A42142075689A009783DF /* ZCCSRIOConsumerPool.m in Sources */,
 				D16A420A2075689A009783DF /* ZCCSRLog.m in Sources */,
