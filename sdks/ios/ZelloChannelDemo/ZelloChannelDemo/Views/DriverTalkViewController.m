//
//  DriverTalkViewController.m
//  demo
//
//  Created by Jim Pickering on 12/7/17.
//  Copyright © 2018 Zello. All rights reserved.
//

@import AudioToolbox;
@import CoreLocation;
@import ZelloChannelKit;

#import "DriverTalkViewController.h"
#import "FileAudioSource.h"
#import "common.h"
#import "Zello.h"

// Car honk sound (honk.wav) recorded by Mike Koenig, used under Creative Commons Attribution 3.0 license
// https://creativecommons.org/licenses/by/3.0/legalcode
// Sourced from http://soundbible.com/583-Horn-Honk.html

@interface DriverTalkViewController () <CLLocationManagerDelegate, ZCCSessionDelegate>
@property (nonatomic, strong) IBOutlet UIButton *buttonNavigate;
@property (nonatomic, strong) IBOutlet UIButton *buttonDetail;
@property (nonatomic, strong) IBOutlet UILabel *labelTitle;
@property (nonatomic, strong) IBOutlet UILabel *labelDetail;
@property (nonatomic, strong) IBOutlet UILabel *labelHeaderTitle;
@property (nonatomic, strong) IBOutlet UILabel *labelHeaderDetail;
@property (nonatomic, strong) IBOutlet UIImageView *imageViewAvatar;
@property (atomic, strong) NSTimer *safetyTimer;

@property (nonatomic, weak) IBOutlet UIButton *honkButton;
<<<<<<< HEAD
@property (nonatomic, weak) IBOutlet UIButton *carButton;
=======

@property (nonatomic, strong) CLLocationManager *locationManager;
/// Whether the user is waiting on us to send their location when we finish getting authorization
@property (nonatomic) BOOL pendingSendLocation;
>>>>>>> 337beea2
@end

@implementation DriverTalkViewController

- (void)viewDidLoad {
  [super viewDidLoad];
  
  self.buttonDetail.layer.borderWidth = 1.0;
  self.buttonDetail.layer.borderColor = RGBA(0, 0, 0, 0.05f).CGColor;
  self.buttonDetail.layer.cornerRadius = 4.0f;
  [self.buttonDetail setTitleColor:RGB(53.0f, 60.0f, 69.0f) forState:UIControlStateNormal];
  
  [self.navigationController.navigationBar setBarStyle:UIBarStyleDefault];

  self.honkButton.layer.cornerRadius = 8.0f;
  self.honkButton.layer.masksToBounds = YES;
  self.honkButton.backgroundColor = kDefaultWhiteBackground;

  self.carButton.layer.cornerRadius = 8.0f;
  self.carButton.layer.masksToBounds = YES;
  self.carButton.contentMode = UIViewContentModeScaleAspectFill;
}

- (void)viewWillDisappear:(BOOL)animated {
  [super viewWillDisappear:animated];
  [self.navigationController.navigationBar setBarStyle:UIBarStyleBlack];
}

#pragma mark - Actions

- (IBAction)honkTapped:(id)sender {
  ZCCOutgoingVoiceConfiguration *config = [[ZCCOutgoingVoiceConfiguration alloc] init];
  NSURL *honkURL = [[NSBundle mainBundle] URLForResource:@"honk" withExtension:@"wav"];
  config.source = [[FileAudioSource alloc] initWithURL:honkURL];
  [Zello.session startVoiceMessageWithSource:config];
}

<<<<<<< HEAD
- (IBAction)sendCarPicture {
  UITraitCollection *retinaTrait = [UITraitCollection traitCollectionWithDisplayScale:2.0];
  UIImage *car = [UIImage imageNamed:@"carImage" inBundle:nil compatibleWithTraitCollection:retinaTrait];
  [Zello.session sendImage:car];
=======
- (IBAction)sendLocation {
  CLAuthorizationStatus authorization = [CLLocationManager authorizationStatus];
  if (authorization == kCLAuthorizationStatusNotDetermined) {
    // Request location permission
    if (!self.locationManager) {
      self.locationManager = [[CLLocationManager alloc] init];
      self.locationManager.delegate = self;
    }
    self.pendingSendLocation = YES;
    [self.locationManager requestWhenInUseAuthorization];
  } else if (authorization == kCLAuthorizationStatusAuthorizedAlways || authorization == kCLAuthorizationStatusAuthorizedWhenInUse) {
    [Zello.session sendLocationWithContinuation:nil];
  }
}

#pragma mark - CLLocationManagerDelegate

- (void)locationManager:(CLLocationManager *)manager didChangeAuthorizationStatus:(CLAuthorizationStatus)status {
  if (status == kCLAuthorizationStatusAuthorizedWhenInUse || status == kCLAuthorizationStatusAuthorizedAlways) {
    if (self.pendingSendLocation) {
      [Zello.session sendLocationWithContinuation:nil];
      self.pendingSendLocation = NO;
    }
  }
>>>>>>> 337beea2
}

#pragma mark - ZCCSessionDelegate

- (void)sessionDidDisconnect:(ZCCSession *)session {
  [self setButtonNormal];
  [self.navigationController.navigationBar setBarStyle:UIBarStyleBlack];
  [self.navigationController popViewControllerAnimated:YES];
}

- (void)session:(ZCCSession *)session outgoingVoice:(ZCCOutgoingVoiceStream *)stream didEncounterError:(NSError *)error {
  [self onButtonTalkUp:self];
}

- (void)session:(ZCCSession *)session outgoingVoice:(nonnull ZCCOutgoingVoiceStream *)stream didUpdateProgress:(NSTimeInterval)position {
  NSLog(@"Voice played for %f seconds", position);
}

- (void)session:(ZCCSession *)session incomingVoiceDidStart:(ZCCIncomingVoiceStream *)stream {
  [self setButtonReceiving];
}

- (void)session:(ZCCSession *)session incomingVoiceDidStop:(ZCCIncomingVoiceStream *)stream {
  [self setButtonNormal];
}

@end<|MERGE_RESOLUTION|>--- conflicted
+++ resolved
@@ -30,14 +30,11 @@
 @property (atomic, strong) NSTimer *safetyTimer;
 
 @property (nonatomic, weak) IBOutlet UIButton *honkButton;
-<<<<<<< HEAD
 @property (nonatomic, weak) IBOutlet UIButton *carButton;
-=======
 
 @property (nonatomic, strong) CLLocationManager *locationManager;
 /// Whether the user is waiting on us to send their location when we finish getting authorization
 @property (nonatomic) BOOL pendingSendLocation;
->>>>>>> 337beea2
 @end
 
 @implementation DriverTalkViewController
@@ -75,12 +72,12 @@
   [Zello.session startVoiceMessageWithSource:config];
 }
 
-<<<<<<< HEAD
 - (IBAction)sendCarPicture {
   UITraitCollection *retinaTrait = [UITraitCollection traitCollectionWithDisplayScale:2.0];
   UIImage *car = [UIImage imageNamed:@"carImage" inBundle:nil compatibleWithTraitCollection:retinaTrait];
   [Zello.session sendImage:car];
-=======
+}
+
 - (IBAction)sendLocation {
   CLAuthorizationStatus authorization = [CLLocationManager authorizationStatus];
   if (authorization == kCLAuthorizationStatusNotDetermined) {
@@ -105,7 +102,6 @@
       self.pendingSendLocation = NO;
     }
   }
->>>>>>> 337beea2
 }
 
 #pragma mark - ZCCSessionDelegate
