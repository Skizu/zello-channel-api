//
//  RiderViewController.m
//  demo
//
//  Created by Jim Pickering on 12/5/17.
//  Copyright © 2018 Zello. All rights reserved.
//

@import ZelloChannelKit;

#import "RiderTalkViewController.h"
#import "common.h"
#import "Zello.h"
#import "ImagePopupPresentationController.h"
#import "ImagePopupViewController.h"

@interface DriverLocationAnnotation : NSObject <MKAnnotation>
@property (nonatomic, readonly, nonnull) NSString *driver;
@property (nonatomic, readonly, nonnull) ZCCLocationInfo *location;
- (instancetype)initWithDriver:(NSString *)driverName locationInfo:(ZCCLocationInfo *)location;
@end

@implementation DriverLocationAnnotation

- (instancetype)initWithDriver:(NSString *)driverName locationInfo:(ZCCLocationInfo *)location {
  self = [super init];
  if (self) {
    _driver = driverName;
    _location = location;
  }
  return self;
}

- (CLLocationCoordinate2D)coordinate {
  return CLLocationCoordinate2DMake(self.location.latitude, self.location.longitude);
}

- (NSString *)title {
  return self.driver;
}

@end

@interface RiderTalkViewController () <ZCCSessionDelegate>
@property (nonatomic, weak) IBOutlet UIButton *buttonCancel;
@property (nonatomic, weak) IBOutlet UIButton *buttonDetail;
@property (nonatomic, weak) IBOutlet UILabel *labelTitle;
@property (nonatomic, weak) IBOutlet UILabel *labelDetail;
@property (nonatomic, weak) IBOutlet UILabel *labelHeaderTitle;
@property (nonatomic, weak) IBOutlet UILabel *labelHeaderDetail;
@property (nonatomic, weak) IBOutlet UIImageView *imageViewAvatar;
@property (nonatomic, weak) IBOutlet UITextField *feedbackTextField;

@property (nonatomic, strong, nullable) DriverLocationAnnotation *driverAnnotation;
@end

@implementation RiderTalkViewController

- (void)viewDidLoad {
  [super viewDidLoad];
  
  self.buttonDetail.layer.borderWidth = 1.0;
  self.buttonDetail.layer.borderColor = RGBA(0, 0, 0, 0.05f).CGColor;
  self.buttonDetail.layer.cornerRadius = 4.0f;
  [self.buttonDetail setTitleColor:RGB(53.0f, 60.0f, 69.0f) forState:UIControlStateNormal];
  
  [self.navigationController.navigationBar setBarStyle:UIBarStyleDefault];
  [self.navigationItem setHidesBackButton:YES animated:YES];
}

- (void)viewWillDisappear:(BOOL)animated {
  [super viewWillDisappear:animated];
  [self.navigationController.navigationBar setBarStyle:UIBarStyleBlack];
}

- (IBAction)onButtonCancel:(id)sender {
  [self.navigationController.navigationBar setBarStyle:UIBarStyleBlack];
  [self.navigationController popViewControllerAnimated:YES];
}

- (IBAction)sendTextMessage {
  if (self.feedbackTextField.text.length > 0) {
    [Zello.session sendText:self.feedbackTextField.text];
    self.feedbackTextField.text = nil;
  }
}

#pragma mark - MKMapViewDelegate

- (MKAnnotationView *)mapView:(MKMapView *)mapView viewForAnnotation:(id<MKAnnotation>)annotation {
  if (@available(iOS 11, *)) {
    MKMarkerAnnotationView *marker = [[MKMarkerAnnotationView alloc] initWithAnnotation:annotation reuseIdentifier:@"Driver"];
    marker.glyphImage = [UIImage imageNamed:@"driver"];
    return marker;
  }

  return [[MKAnnotationView alloc] initWithAnnotation:annotation reuseIdentifier:nil];
}

#pragma mark - ZCCSessionDelegate

- (void)sessionDidDisconnect:(ZCCSession *)session {
  [self.navigationController.navigationBar setBarStyle:UIBarStyleBlack];
  [self.navigationController popViewControllerAnimated:YES];
}

- (void)session:(ZCCSession *)session outgoingVoice:(nonnull ZCCOutgoingVoiceStream *)stream didEncounterError:(nonnull NSError *)error {
  [self onButtonTalkUp:self];
}

- (void)session:(ZCCSession *)session incomingVoiceDidStart:(ZCCIncomingVoiceStream *)stream {
  [self setButtonReceiving];
}

- (void)session:(ZCCSession *)session incomingVoiceDidStop:(ZCCIncomingVoiceStream *)stream {
  [self setButtonNormal];
}

<<<<<<< HEAD
- (void)session:(ZCCSession *)session didReceiveImage:(ZCCImageInfo *)info {
  if (!info.image) {
    return;
  }
  // Show image in a popup
  ImagePopupViewController *popup = [self.storyboard instantiateViewControllerWithIdentifier:@"imagePopup"];
  popup.modalPresentationStyle = UIModalPresentationCustom;
  popup.image = info.image;
  ImagePopupPresentationController *presentationController = [[ImagePopupPresentationController alloc] initWithPresentedViewController:popup presentingViewController:self];
  popup.transitioningDelegate = presentationController;
  [self presentViewController:popup animated:YES completion:nil];
=======
- (void)session:(ZCCSession *)session didReceiveLocation:(ZCCLocationInfo *)location from:(NSString *)sender {
  // When we receive a location on the channel, we'll show an annotation marker and scroll the map
  // to that location
  [self.mapView removeAnnotations:self.mapView.annotations];
  self.driverAnnotation = [[DriverLocationAnnotation alloc] initWithDriver:sender locationInfo:location];
  [self.mapView addAnnotation:self.driverAnnotation];
  [self.mapView showAnnotations:@[self.driverAnnotation] animated:YES];
>>>>>>> 337beea2
}

@end<|MERGE_RESOLUTION|>--- conflicted
+++ resolved
@@ -116,7 +116,6 @@
   [self setButtonNormal];
 }
 
-<<<<<<< HEAD
 - (void)session:(ZCCSession *)session didReceiveImage:(ZCCImageInfo *)info {
   if (!info.image) {
     return;
@@ -128,7 +127,8 @@
   ImagePopupPresentationController *presentationController = [[ImagePopupPresentationController alloc] initWithPresentedViewController:popup presentingViewController:self];
   popup.transitioningDelegate = presentationController;
   [self presentViewController:popup animated:YES completion:nil];
-=======
+}
+
 - (void)session:(ZCCSession *)session didReceiveLocation:(ZCCLocationInfo *)location from:(NSString *)sender {
   // When we receive a location on the channel, we'll show an annotation marker and scroll the map
   // to that location
@@ -136,7 +136,6 @@
   self.driverAnnotation = [[DriverLocationAnnotation alloc] initWithDriver:sender locationInfo:location];
   [self.mapView addAnnotation:self.driverAnnotation];
   [self.mapView showAnnotations:@[self.driverAnnotation] animated:YES];
->>>>>>> 337beea2
 }
 
 @end